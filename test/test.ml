--- conflicted
+++ resolved
@@ -1,10 +1,6 @@
 open Batteries;;
-<<<<<<< HEAD
+open Jhupllib;;
 open OUnit2;;
-=======
-open Jhupllib;;
-open OUnit2
->>>>>>> 9f057989
 
 let all_tests =
   [ Test_files.tests
