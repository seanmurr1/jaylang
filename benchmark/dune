--- conflicted
+++ resolved
@@ -1,14 +1,8 @@
 (executable
  (name benchmark)
-<<<<<<< HEAD
- (package odefa)
- (public_name odefa.benchmark_test_generation)
- (libraries shexp.process core core_unix)
-=======
  (package jay)
  (public_name jay.benchmark_test_generation)
- (libraries shexp.process core)
->>>>>>> 28b41551
+ (libraries shexp.process core core_unix)
  (preprocess
   (pps ppx_jane)))
 
