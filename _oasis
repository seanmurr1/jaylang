--- conflicted
+++ resolved
@@ -192,56 +192,32 @@
   Modules:
     Core_toploop,
     Core_toploop_analysis,
+    Core_toploop_analysis_types,
     Core_toploop_ddpa_wrapper,
+    Core_toploop_ddpa_wrapper_types,
     Core_toploop_option_parsers,
     Core_toploop_options,
+    Core_toploop_types,
     Core_toploop_utils
   BuildDepends:
-    ppx_import,
     core-ast,
     core-interpreter,
     core-parser,
     ddpa-analysis,
     batteries
 
-<<<<<<< HEAD
-Library "nested-sugaring"
-  Path: src/nested-sugaring
-  Modules: Nested_sugaring
-  BuildDepends:
-    a-translator,
-    batteries,
-    core-ast,
-    ddpa-analysis,
-    nested-ast,
-    toploop-utils
-
-Library "swan-sugaring"
-  Path: src/swan-sugaring
-  Modules: Swan_sugaring
-  BuildDepends:
-    a-translator,
-    swan-translator,
-    batteries,
-    core-ast,
-    ddpa-analysis,
-    nested-ast,
-    nested-sugaring,
-    swan-ast,
-    toploop-utils
-
-Executable "core-toploop"
-  Path: src/core-toploop
-  MainIs: core_toploop.ml
-=======
 Library "nested-toploop"
   Path: src/nested-toploop
   Modules:
-    Nested_toploop
+    Nested_toploop,
+    Nested_toploop_analysis,
+    Nested_toploop_analysis_types,
+    Nested_toploop_types
   BuildDepends:
     a-translator,
     core-ast,
     core-toploop,
+    ddpa-analysis,
     nested-ast,
     nested-parser,
     batteries
@@ -249,9 +225,15 @@
 Library "swan-toploop"
   Path: src/swan-toploop
   Modules:
-    Swan_toploop
+    Swan_toploop,
+    Swan_toploop_analysis,
+    Swan_toploop_analysis_types,
+    Swan_toploop_types
   BuildDepends:
     a-translator,
+    core-ast,
+    core-toploop,
+    ddpa-analysis,
     nested-ast,
     nested-toploop,
     swan-ast,
@@ -262,7 +244,6 @@
 Executable "core_toploop"
   Path: src/core-toploop-main
   MainIs: core_toploop_main.ml
->>>>>>> 6bcf9d57
   CompiledObject: native
   BuildDepends:
     core-ast,
@@ -275,6 +256,7 @@
   MainIs: nested_toploop_main.ml
   CompiledObject: native
   BuildDepends:
+    a-translator,
     nested-ast,
     nested-parser,
     nested-toploop,
@@ -288,6 +270,7 @@
     swan-ast,
     swan-parser,
     swan-toploop,
+    swan-translator,
     batteries
 
 Executable "test"
@@ -295,27 +278,22 @@
   MainIs: test.ml
   CompiledObject: native
   BuildDepends:
+    a-translator,
     core-interpreter,
     core-parser,
     core-toploop,
     ddpa-analysis,
     nested-ast,
-<<<<<<< HEAD
-    nested-sugaring,
-    swan-sugaring,
-    swan-ast,
-    swan-translator,
-    a-translator,
-    ocaml-monadic
-=======
+    nested-toploop,
+    ocaml-monadic,
     pds-reachability,
     ppx_deriving.std,
+    swan-toploop,
     swan-ast,
     swan-translator,
     utils,
     batteries,
     oUnit
->>>>>>> 6bcf9d57
 
 Test test
   Command: $test
