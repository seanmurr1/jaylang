--- conflicted
+++ resolved
@@ -27,8 +27,5 @@
 
 # Makefile temporaries
 /ddpa_toploop
-<<<<<<< HEAD
 /test_generator
-=======
-/translator
->>>>>>> 8c3a325a
+/translator