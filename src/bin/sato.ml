--- conflicted
+++ resolved
@@ -1,27 +1,3 @@
 open Core
 
-<<<<<<< HEAD
-let () = Sato.Main.main_commandline ()
-=======
-let from_commandline () =
-  let cfg = Argparse.parse_commandline_config () in
-  Log.init cfg ;
-  let program = File_util.read_source cfg.filename in
-  (try
-     let inputss = Main.main ~config:cfg program in
-
-     match List.hd inputss with
-     | Some inputs ->
-         Format.printf "[%s]\n"
-           (String.concat ~sep:","
-           @@ List.map
-                ~f:(function Some i -> string_of_int i | None -> "-")
-                inputs)
-     | None -> Format.printf "Unreachable"
-   with ex -> (* Printexc.print_backtrace Out_channel.stderr ; *)
-              raise ex) ;
-
-  Log.close ()
-
-let () = from_commandline ()
->>>>>>> 190af354
+let () = Sato.Main.main_commandline ()