--- conflicted
+++ resolved
@@ -13,17 +13,12 @@
 %token ARROW 
 %token QUESTION_MARK 
 %token TILDE 
-<<<<<<< HEAD
 %token COLON
 %token LEFT_ARROW
 %token BANG
+%token DOT
 %token KEYWORD_FUN 
 %token KEYWORD_REF
-=======
-%token COLON 
-%token DOT
-%token KEYWORD_FUN
->>>>>>> 8dc023a9
 %token DOUBLE_SEMICOLON 
 
 %start <Ast.expr> prog
@@ -74,15 +69,12 @@
       { Appl_body($1,$2) }
   | variable TILDE pattern QUESTION_MARK function_value COLON function_value
       { Conditional_body($1,$3,$5,$7) }
-<<<<<<< HEAD
+  | variable DOT identifier
+      { Projection_body($1,$3) }
   | BANG variable
       { Deref_body($2) }
   | variable LEFT_ARROW variable
       { Update_body($1,$3) }
-=======
-  | variable DOT identifier
-      { Projection_body($1,$3) }
->>>>>>> 8dc023a9
   ;
 
 value:
