--- conflicted
+++ resolved
@@ -67,15 +67,14 @@
   let index = !fresh_var_counter in
   fresh_var_counter := !fresh_var_counter + 1;
   let name = "s__" ^ (string_of_int index) in
-<<<<<<< HEAD
-  Egg_ast.Egg_var(next_uid (), Ast.Ident(name))
+  Egg_ast.Egg_var(next_uid (), Core_ast.Ident(name))
 ;;
 
 let nested_fresh_var () =
   let index = !fresh_var_counter in
   fresh_var_counter := !fresh_var_counter + 1;
   let name = "s__" ^ (string_of_int index) in
-  Nested_ast.Nested_var(next_uid (), Ast.Ident(name))
+  Nested_ast.Nested_var(next_uid (), Core_ast.Ident(name))
 ;;
 
 let disjoint_union m1 m2 =
@@ -283,9 +282,6 @@
   [ translate_ifthenelse;
     translate_match;
   ]
-=======
-  Core_ast.Ident(name)
->>>>>>> 38fdc7a8
 ;;
 
 let swan_to_egg_var v =
