--- conflicted
+++ resolved
@@ -215,13 +215,7 @@
          to go into a then-block or a else-block.
       *)
       let key_rv = r.from in
-<<<<<<< HEAD
-      let rv_block = Cfg.block_of_id key_rv.x S.block_map in
-      let rv = Cfg.clause_body_of_x rv_block key_rv.x in
-
-=======
       let rv = Cfg.clause_body_of_x key_rv.block key_rv.x in
->>>>>>> 8ec6f6e6
       let ans, phis, _matched =
         match (pat, rv) with
         | Any_pattern, _
