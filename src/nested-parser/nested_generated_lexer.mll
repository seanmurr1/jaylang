--- conflicted
+++ resolved
@@ -36,11 +36,8 @@
   | "~"                              { TILDE }
   | ":"                              { COLON }
   | "="                              { EQUALS }
-<<<<<<< HEAD
+  | "."                              { DOT }
   | "!"                              { BANG }
-=======
-  | "."                              { DOT }
->>>>>>> 8dc023a9
   | "fun"                            { KEYWORD_FUN }
   | "let"                            { KEYWORD_LET }
   | "in"                             { KEYWORD_IN }
