(**
   This module contains a number of routines to validate the well-formedness of
   an AST.
*)

open Batteries;;
open Printf;;

open Ast;;
open Ast_pp;;
open String_utils;;

type illformedness =
  | Filter_cycle of var list
  | Open_filter_variable of var
  | Duplicate_variable_binding of var
  | Open_expression_variable of var
  | Non_assignment_terminated_expression of clause
;;

exception Illformedness_found of illformedness list;;

let pp_illformedness ill =
  match ill with
  | Filter_cycle(xs) ->
    sprintf "Pattern variable cycle detected: %s"
      (pp_list pp_var xs)
  | Open_filter_variable(x) ->
    sprintf "Free variable detected in pattern: %s" (pp_var x)
  | Duplicate_variable_binding(x) ->
    sprintf "Variable %s bound twice" (pp_var x)
  | Open_expression_variable(x) ->
<<<<<<< HEAD
    sprintf "Variable %s is free in this expression" (pretty_var x)
  | Non_assignment_terminated_expression(c) ->
    sprintf "Expression terminates in non-assignment clause %s"
      (pretty_clause c)
=======
    sprintf "Variable %s is free in this expression" (pp_var x)
>>>>>>> d75914be
;;

let merge_illformedness xs =
  let ills = 
    xs
    |> List.enum
    |> Enum.map
      (fun f ->
         try
           f (); []
         with
         | Illformedness_found(ills) -> ills)
    |> Enum.map List.enum
    |> Enum.concat
    |> List.of_enum
  in
  if not @@ List.is_empty ills
  then raise (Illformedness_found(ills))
;;

(**
   Determines the variables bound by an expression.
*)
let vars_bound_by_expr (Expr(cls)) =
  cls
  |> List.map (fun (Clause(x,_)) -> x)
  |> Var_set.of_list
;;

(**
   Determines the variables free in an expression.
*)
let rec vars_free_in_expr (Expr(cls_initial)) =
  let rec walk cls =
    match cls with
    | [] -> Var_set.empty
    | (Clause(x,b))::t ->
      let free_t = walk t in
      let free_h =
        match b with
        | Var_body x'  -> Var_set.singleton x'
        | Value_body(v) ->
          begin
            match v with
            | Value_function(f) -> walk_fn f
            | Value_record(Record_value(els)) ->
              els |> Ident_map.enum |> Enum.map snd |> Var_set.of_enum
            | Value_ref(Ref_value(x')) -> Var_set.singleton x'
          end
        | Appl_body(x1',x2') -> Var_set.of_list [x1';x2']
        | Conditional_body(x',_,f1,f2) ->
          List.fold_left Var_set.union Var_set.empty
            [ Var_set.singleton x'
            ; walk_fn f1
            ; walk_fn f2
            ]
        | Projection_body(x',_) -> Var_set.singleton x'
        | Deref_body x' -> Var_set.singleton x'
        | Update_body(x1',x2') -> Var_set.of_list [x1';x2']
      in
      Var_set.remove x @@ Var_set.union free_h free_t
  and walk_fn (Function_value(x',e)) =
    Var_set.remove x' @@ vars_free_in_expr e
  in
  walk cls_initial
;;

(**
   Determines if an expression is well-formed.
*)
let check_wellformed_expr e_initial : unit =
  let check_closed e =
    let free = vars_free_in_expr e in
    if Var_set.cardinal free > 0
    then raise (Illformedness_found(
        free |> Var_set.enum |> Enum.map (fun x -> Open_expression_variable(x))
        |> List.of_enum))
  in
  let check_unique_bindings (Expr(cls_initial)) =
    let merge_count_maps m1 m2 =
      let merge_fn _ n1o n2o =
        match (n1o,n2o) with
        | (Some n1, None) -> Some n1
        | (None, Some n2) -> Some n2
        | (Some n1, Some n2) -> Some (n1 + n2)
        | (None, None) -> None
      in
      Var_map.merge merge_fn m1 m2
    in
    let rec count_clause_bindings cls =
      cls
      |> List.enum
      |> Enum.map
        (fun (Clause(x,b)) ->
            let extras =
              match b with
              | Value_body(Value_function(Function_value(x',(Expr(cls'))))) ->
                let pat_map = Var_map.singleton x' 1 in
                let body_map = count_clause_bindings cls' in
                merge_count_maps pat_map body_map
              | _ -> Var_map.empty
            in
            merge_count_maps extras @@ Var_map.singleton x 1
        )
      |> Enum.fold merge_count_maps Var_map.empty
    in
    let violations =
      count_clause_bindings cls_initial
      |> Var_map.enum
      |> Enum.filter_map
        (fun (x,n) -> if n > 1 then Some x else None)
      |> List.of_enum
    in
    if not @@ List.is_empty violations
    then raise (Illformedness_found(
        List.map (fun x -> Duplicate_variable_binding(x)) violations))
  in
  (* These must be done sequentially to satisfy invariants of the validation
     steps. *)
  check_closed e_initial;
  check_unique_bindings e_initial
;;<|MERGE_RESOLUTION|>--- conflicted
+++ resolved
@@ -30,14 +30,9 @@
   | Duplicate_variable_binding(x) ->
     sprintf "Variable %s bound twice" (pp_var x)
   | Open_expression_variable(x) ->
-<<<<<<< HEAD
-    sprintf "Variable %s is free in this expression" (pretty_var x)
+    sprintf "Variable %s is free in this expression" (pp_var x)
   | Non_assignment_terminated_expression(c) ->
-    sprintf "Expression terminates in non-assignment clause %s"
-      (pretty_clause c)
-=======
-    sprintf "Variable %s is free in this expression" (pp_var x)
->>>>>>> d75914be
+    sprintf "Expression terminates in non-assignment clause %s" (pp_clause c)
 ;;
 
 let merge_illformedness xs =
