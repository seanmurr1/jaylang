--- conflicted
+++ resolved
@@ -90,12 +90,9 @@
             ; walk_fn f1
             ; walk_fn f2
             ]
-<<<<<<< HEAD
+        | Projection_body(x',_) -> Var_set.singleton x'
         | Deref_body x' -> Var_set.singleton x'
         | Update_body(x1',x2') -> Var_set.of_list [x1';x2']
-=======
-        | Projection_body(x',_) -> Var_set.singleton x'
->>>>>>> 8dc023a9
       in
       Var_set.remove x @@ Var_set.union free_h free_t
   and walk_fn (Function_value(x',e)) =
