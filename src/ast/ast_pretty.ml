open Batteries;;

open Ast;;
open String_utils;;

let pretty_ident (Ident s) = s;;

let pretty_freshening_stack (Freshening_stack ids) =
  List.fold_left
    (fun acc -> fun i ->
       (* Since freshening stacks are stored in reverse, we reverse the string    *)
       (* here.                                                                   *)
       acc ^ "__" ^ pretty_ident i) "" ids
;;

let pretty_var (Var(i, mfs)) =
  match mfs with
  | None -> pretty_ident i ^ "$"
  | Some fs -> pretty_ident i ^ pretty_freshening_stack fs
;;

let pretty_record_value (Record_value(els)) =
  let pretty_element = pretty_tuple pretty_ident pretty_var in
  concat_sep_delim "{" "}" ", " @@ Enum.map pretty_element @@ Ident_map.enum els
;;

let rec pretty_function_value (Function_value(x,e)) =
  pretty_var x ^ " -> { " ^ pretty_expr e ^ " }"

and pretty_value v =
  match v with
  | Value_record(r) -> pretty_record_value r
  | Value_function(f) -> pretty_function_value f

and pretty_clause_body b =
  match b with
  | Var_body(x) -> pretty_var x
  | Value_body(v) -> pretty_value v
  | Appl_body(x1,x2) -> pretty_var x1 ^ " " ^ pretty_var x2
  | Conditional_body(x,p,f1,f2) ->
    pretty_var x ^ " ~ " ^ pretty_pattern p ^ " ? " ^
    pretty_function_value f1 ^ " : " ^ pretty_function_value f2

and pretty_clause (Clause(x,b)) =
  pretty_var x ^ " = " ^ pretty_clause_body b

and pretty_expr (Expr(cls)) =
  concat_sep "; " @@ Enum.map pretty_clause @@ List.enum cls

and pretty_pattern p =
  match p with
<<<<<<< HEAD
    | Record_pattern(els) ->
        let pretty_element = pretty_tuple pretty_ident pretty_pattern in
        concat_sep_delim "{" "}" ", " @@ Enum.map pretty_element @@
          Ident_map.enum els
=======
  | Record_pattern(is) ->
    concat_sep_delim "{" "}" ", " @@ Enum.map pretty_ident @@
    Ident_set.enum is
>>>>>>> 82d25c67
;;<|MERGE_RESOLUTION|>--- conflicted
+++ resolved
@@ -49,14 +49,8 @@
 
 and pretty_pattern p =
   match p with
-<<<<<<< HEAD
-    | Record_pattern(els) ->
-        let pretty_element = pretty_tuple pretty_ident pretty_pattern in
-        concat_sep_delim "{" "}" ", " @@ Enum.map pretty_element @@
-          Ident_map.enum els
-=======
-  | Record_pattern(is) ->
-    concat_sep_delim "{" "}" ", " @@ Enum.map pretty_ident @@
-    Ident_set.enum is
->>>>>>> 82d25c67
+  | Record_pattern(els) ->
+      let pretty_element = pretty_tuple pretty_ident pretty_pattern in
+      concat_sep_delim "{" "}" ", " @@ Enum.map pretty_element @@
+        Ident_map.enum els
 ;;