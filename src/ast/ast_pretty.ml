--- conflicted
+++ resolved
@@ -43,12 +43,9 @@
   | Conditional_body(x,p,f1,f2) ->
     pretty_var x ^ " ~ " ^ pretty_pattern p ^ " ? " ^
     pretty_function_value f1 ^ " : " ^ pretty_function_value f2
-<<<<<<< HEAD
+  | Projection_body(x,i) -> pretty_var x ^ "." ^ pretty_ident i
   | Deref_body(x) -> "!" ^ pretty_var x
   | Update_body(x1,x2) -> pretty_var x1 ^ " <- " ^ pretty_var x2
-=======
-  | Projection_body(x,i) -> pretty_var x ^ "." ^ pretty_ident i
->>>>>>> 8dc023a9
 
 and pretty_clause c =
   match c with
