--- conflicted
+++ resolved
@@ -1,11 +1,7 @@
 open Batteries;;
 
-<<<<<<< HEAD
 open Ast;;
-open Ast_pretty;;
-=======
 open Ast_pp;;
->>>>>>> d75914be
 open Ast_wellformedness;;
 open Ddpa_graph;;
 open Interpreter;;
@@ -53,7 +49,6 @@
   begin
     try
       check_wellformed_expr e;
-<<<<<<< HEAD
       let context_stack_opt = conf.topconf_context_stack in
       let toploop_action evaluation_step =
         match context_stack_opt with
@@ -117,7 +112,7 @@
                 in
                 (* Show our results. *)
                 print_endline @@
-                  pretty_ident_map pp_abs_value_set variable_values
+                  pp_ident_map pp_abs_value_set variable_values
               end;
               (* Dump the analysis to debugging. *)
               logger `trace
@@ -128,12 +123,8 @@
       in
       toploop_action (fun () ->
           let v, env = eval e in
-          print_string (pretty_var v ^ " where " ^ pretty_env env ^ "\n")
+          print_string (pp_var v ^ " where " ^ pp_env env ^ "\n")
         )
-=======
-      let v,env = eval e in
-      print_string (pp_var v ^ " where "  ^ pp_env env ^ "\n");
->>>>>>> d75914be
     with
     | Illformedness_found(ills) ->
       print_string "Provided expression is ill-formed:\n";
