open! Core
open Odefa_ast
open Odefa_natural
open Typed_odefa_natural

<<<<<<< HEAD
(* Probably should be moved to a more general util file for all systems? *)
let is_odefa_ext s = Filename.check_suffix s "odefa"

let is_natodefa_ext s = Filename.check_suffix s "natodefa"

let is_ton_ext s = Filename.check_suffix s "tnat"

let mode_from_file s =
  if is_ton_ext s then Sato_args.Typed_natodefa
  else 
    if is_natodefa_ext s then Sato_args.Natodefa
    else 
      if is_odefa_ext s then Sato_args.Odefa
      else 
        failwith "file extension must be .odefa, .natodefa, or .tnat"

let read_source_sato filename =
  let program =
    if is_ton_ext filename
    then
      begin
        let tnatast = Ton_ast.new_expr_desc @@
          In_channel.with_file filename
            ~f:Typed_odefa_natural.Ton_parse.parse_program_raw
        in
        let tnatast_internal = 
          Ton_ast_internal.to_internal_expr_desc tnatast 
        in
        let (core_ast, ton_on_maps) =
          (* Typed -> Untyped *)
          Ton_to_on.transform_natodefa tnatast_internal.body
        in
        let ton_on_maps' = Ton_to_on_maps.find_all_syn_tags ton_on_maps tnatast_internal in
        let natast = Ton_ast_internal.to_natodefa_expr_desc core_ast in
        (* let (desugared_typed, ton_on_maps) = transform_natodefa natast in *)
        (* let () = print_endline @@ On_ast_pp.show_expr_desc natast in *)
        let (post_inst_ast, odefa_inst_maps, on_odefa_maps) =
          On_to_odefa.translate ~is_instrumented:true natast 
        in
        let () = print_endline @@ Odefa_ast.Ast_pp.show_expr post_inst_ast in
        Ast_wellformedness.check_wellformed_expr post_inst_ast;
        (post_inst_ast, odefa_inst_maps, Some on_odefa_maps, Some ton_on_maps')
      end
    else 
      if is_natodefa_ext filename
        then
          begin
            let natast = On_ast.new_expr_desc @@
              In_channel.with_file filename
                ~f:Odefa_natural.On_parse.parse_program_raw
            in
            (* let (desugared_typed, ton_on_maps) = transform_natodefa natast in *)
            let (post_inst_ast, odefa_inst_maps, on_odefa_maps) =
              On_to_odefa.translate ~is_instrumented:true natast 
            in
            (* let () = print_endline @@ Odefa_ast.Ast_pp.show_expr post_inst_ast in *)
            Ast_wellformedness.check_wellformed_expr post_inst_ast;
            (post_inst_ast, odefa_inst_maps, Some on_odefa_maps, None)
          end
        else
          if is_odefa_ext filename
          then 
            let pre_inst_ast = 
              In_channel.with_file filename ~f:Odefa_parser.Parse.parse_program_raw
            in
            let (post_inst_ast, odefa_inst_maps) =
              Odefa_instrumentation.Instrumentation.instrument_odefa pre_inst_ast
            in
            (* let () = print_endline @@ Odefa_ast.Ast_pp.show_expr post_inst_ast in *)
            Ast_wellformedness.check_wellformed_expr post_inst_ast;
            (post_inst_ast, odefa_inst_maps, None, None)
          else failwith "file extension must be .odefa, .natodefa, or .tnat"
=======
let read_source_sato filename =
  let program =
    if Odefa_natural.File_utils.check_ext filename
    then (
      let natast =
        On_ast.new_expr_desc
        @@ In_channel.with_file filename
             ~f:Odefa_natural.On_parse.parse_program_raw
      in
      (* let (desugared_typed, ton_on_maps) = transform_natodefa natast in *)
      let post_inst_ast, odefa_inst_maps, on_odefa_maps =
        On_to_odefa.translate ~is_instrumented:true natast
      in
      let () = print_endline @@ Odefa_ast.Ast_pp.show_expr post_inst_ast in
      Ast_wellformedness.check_wellformed_expr post_inst_ast ;
      (post_inst_ast, odefa_inst_maps, Some on_odefa_maps, None))
    else if Odefa_ast.File_utils.check_ext filename
    then (
      let pre_inst_ast =
        In_channel.with_file filename ~f:Odefa_parser.Parse.parse_program_raw
      in
      let post_inst_ast, odefa_inst_maps =
        Odefa_instrumentation.Instrumentation.instrument_odefa pre_inst_ast
      in
      let () = print_endline @@ Odefa_ast.Ast_pp.show_expr post_inst_ast in
      Ast_wellformedness.check_wellformed_expr post_inst_ast ;
      (post_inst_ast, odefa_inst_maps, None, None))
    else failwith "file extension must be .odefa or .natodefa"
>>>>>>> a0fa130d
  in
  program<|MERGE_RESOLUTION|>--- conflicted
+++ resolved
@@ -3,20 +3,15 @@
 open Odefa_natural
 open Typed_odefa_natural
 
-<<<<<<< HEAD
-(* Probably should be moved to a more general util file for all systems? *)
-let is_odefa_ext s = Filename.check_suffix s "odefa"
-
-let is_natodefa_ext s = Filename.check_suffix s "natodefa"
 
 let is_ton_ext s = Filename.check_suffix s "tnat"
 
 let mode_from_file s =
   if is_ton_ext s then Sato_args.Typed_natodefa
   else 
-    if is_natodefa_ext s then Sato_args.Natodefa
+    if Odefa_natural.File_utils.check_ext s then Sato_args.Natodefa
     else 
-      if is_odefa_ext s then Sato_args.Odefa
+      if Odefa_ast.File_utils.check_ext s then Sato_args.Odefa
       else 
         failwith "file extension must be .odefa, .natodefa, or .tnat"
 
@@ -48,7 +43,7 @@
         (post_inst_ast, odefa_inst_maps, Some on_odefa_maps, Some ton_on_maps')
       end
     else 
-      if is_natodefa_ext filename
+      if Odefa_natural.File_utils.check_ext filename
         then
           begin
             let natast = On_ast.new_expr_desc @@
@@ -64,7 +59,7 @@
             (post_inst_ast, odefa_inst_maps, Some on_odefa_maps, None)
           end
         else
-          if is_odefa_ext filename
+          if Odefa_ast.File_utils.check_ext filename
           then 
             let pre_inst_ast = 
               In_channel.with_file filename ~f:Odefa_parser.Parse.parse_program_raw
@@ -76,35 +71,5 @@
             Ast_wellformedness.check_wellformed_expr post_inst_ast;
             (post_inst_ast, odefa_inst_maps, None, None)
           else failwith "file extension must be .odefa, .natodefa, or .tnat"
-=======
-let read_source_sato filename =
-  let program =
-    if Odefa_natural.File_utils.check_ext filename
-    then (
-      let natast =
-        On_ast.new_expr_desc
-        @@ In_channel.with_file filename
-             ~f:Odefa_natural.On_parse.parse_program_raw
-      in
-      (* let (desugared_typed, ton_on_maps) = transform_natodefa natast in *)
-      let post_inst_ast, odefa_inst_maps, on_odefa_maps =
-        On_to_odefa.translate ~is_instrumented:true natast
-      in
-      let () = print_endline @@ Odefa_ast.Ast_pp.show_expr post_inst_ast in
-      Ast_wellformedness.check_wellformed_expr post_inst_ast ;
-      (post_inst_ast, odefa_inst_maps, Some on_odefa_maps, None))
-    else if Odefa_ast.File_utils.check_ext filename
-    then (
-      let pre_inst_ast =
-        In_channel.with_file filename ~f:Odefa_parser.Parse.parse_program_raw
-      in
-      let post_inst_ast, odefa_inst_maps =
-        Odefa_instrumentation.Instrumentation.instrument_odefa pre_inst_ast
-      in
-      let () = print_endline @@ Odefa_ast.Ast_pp.show_expr post_inst_ast in
-      Ast_wellformedness.check_wellformed_expr post_inst_ast ;
-      (post_inst_ast, odefa_inst_maps, None, None))
-    else failwith "file extension must be .odefa or .natodefa"
->>>>>>> a0fa130d
   in
   program