--- conflicted
+++ resolved
@@ -878,7 +878,7 @@
           |> Bluejay_to_jay_maps.sem_from_syn bluejay_jay_maps
           |> Bluejay_to_jay_maps.get_core_expr_from_sem_expr bluejay_jay_maps
           |> Option.value_exn |> Bluejay_ast_internal.to_jay_expr_desc
-          |> Jay_to_jayil_maps.get_odefa_var_opt_from_natodefa_expr
+          |> Jay_translate.Jay_to_jayil_maps.get_jayil_var_opt_from_jay_expr
                jayil_jay_maps
           |> Option.value_exn
           |> (fun (Ast.Var (x, _)) ->
@@ -1258,105 +1258,6 @@
                | None -> failwith "Should have found the type signature!") *))
         | _ -> failwith "Shouldn't be here!"
       in
-<<<<<<< HEAD
-=======
-      let expected_type_internal =
-        expected_type |> Bluejay_ast_internal.to_internal_expr_desc
-      in
-      (* TODO: How to handle this? Is this worth the effort? *)
-      let rec solidify_type (ed : Bluejay_ast_internal.syn_bluejay_edesc) :
-          Bluejay_ast_internal.syn_bluejay_edesc =
-        let open Bluejay_ast_internal in
-        let tag = ed.tag in
-        let e = ed.body in
-        match e with
-        | TypeVar _ | TypeInt | TypeBool -> ed
-        | TypeRecord r ->
-            let body' = TypeRecord (Ident_map.map solidify_type r) in
-            { tag; body = body' }
-        | TypeList led ->
-            let body' = TypeList (solidify_type led) in
-            { tag; body = body' }
-        | TypeArrow (ed1, ed2) ->
-            let ed1' = solidify_type ed1 in
-            let ed2' = solidify_type ed2 in
-            let body' = TypeArrow (ed1', ed2') in
-            { tag; body = body' }
-        | TypeArrowD ((x, ed1), ed2) ->
-            let ed1' = solidify_type ed1 in
-            let ed2' = solidify_type ed2 in
-            let body' = TypeArrowD ((x, ed1'), ed2') in
-            { tag; body = body' }
-        | TypeUnion (ed1, ed2) ->
-            let ed1' = solidify_type ed1 in
-            let ed2' = solidify_type ed2 in
-            let body' = TypeUnion (ed1', ed2') in
-            { tag; body = body' }
-        | TypeIntersect (ed1, ed2) ->
-            let ed1' = solidify_type ed1 in
-            let ed2' = solidify_type ed2 in
-            let body' = TypeIntersect (ed1', ed2') in
-            { tag; body = body' }
-        | TypeSet (ed, pred) ->
-            let ed' = solidify_type ed in
-            let body' = TypeSet (ed', pred) in
-            { tag; body = body' }
-        | TypeRecurse (rec_id, ed) ->
-            let ed' = solidify_type ed in
-            let body' = TypeRecurse (rec_id, ed') in
-            { tag; body = body' }
-        | _ -> (
-            (* Potential FIXME: A lot of things could go wrong here... *)
-            let jayil_vars =
-              ed
-              |> Bluejay_to_jay_maps.sem_from_syn bluejay_jay_maps
-              |> Bluejay_to_jay_maps.get_core_expr_from_sem_expr
-                   bluejay_jay_maps
-              |> Option.value_exn |> Bluejay_ast_internal.to_jay_expr_desc
-              |> Jay_to_jayil_maps.get_jayil_var_opt_from_jay_expr
-                   jayil_jay_maps
-              |> Option.value_exn
-              |> (fun (Ast.Var (x, _)) ->
-                   Sato_tools.find_alias_without_stack alias_graph x)
-              |> List.concat
-              |> List.filter ~f:(fun (_, stk) ->
-                     Dbmc.Concrete_stack.equal stk relevant_stk)
-              |> List.map ~f:(Sato_tools.find_alias alias_graph)
-              |> List.concat
-            in
-            let val_exprs =
-              let relevant_tags = bluejay_jay_maps.syn_tags in
-              jayil_vars
-              |> List.map ~f:(fun (x, _) -> x)
-              |> List.filter_map ~f:jayil_to_jay_expr
-              |> List.map ~f:Bluejay_ast_internal.from_jay_expr_desc
-              |> List.map
-                   ~f:
-                     (Bluejay_to_jay_maps.sem_bluejay_from_core_bluejay
-                        bluejay_jay_maps)
-              |> List.map
-                   ~f:
-                     (Bluejay_to_jay_maps.syn_bluejay_from_sem_bluejay
-                        bluejay_jay_maps)
-              |> List.filter ~f:(fun ed ->
-                     List.mem relevant_tags ed.tag ~equal:( = ))
-              |> Batteries.List.unique
-            in
-            let type_exprs =
-              val_exprs |> List.filter ~f:Bluejay_ast_internal.is_type_expr
-            in
-            (* let () =
-                 List.iter ~f:(fun ed -> print_endline @@ Bluejay_ast_pp.show_expr_desc (Bluejay_ast_internal.from_internal_expr_desc ed)) val_exprs
-               in *)
-            let val_expr_cleansed_opt =
-              type_exprs |> List.map ~f:solidify_type |> List.hd
-            in
-            match val_expr_cleansed_opt with
-            | None -> List.hd_exn val_exprs
-            | Some l -> l)
-      in
-      let actual_expected_type = solidify_type expected_type_internal in
->>>>>>> 59c1c6cc
       let find_tag =
         sem_nat_aliases
         |> List.filter_map ~f:(fun alias ->
